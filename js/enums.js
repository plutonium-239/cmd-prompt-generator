/**
 * 8 bit color with ansi escape codes and name if color is also a 3/4 bit color
 * @typedef {Object<number, Object<string, number|string|Object<string, string>>>} Color
 */

/**
 * @enum {Color}
 */
// eslint-disable-next-line no-unused-vars
const Color = {
  /**
   * Black (8 bit) or Black (3/4 bit) |
   * <span style="color:#000000;font-weight:bold;">#000000</span>
   */
  0: {
    id: 0, name: 'Black', hex: '#000000', color16: { name: 'Black', fg: '30', bg: '40' },
  },
  /**
   * Maroon (8 bit) or Red (3/4 bit) |
   * <span style="color:#800000;font-weight:bold;">#800000</span>
   */
  1: {
    id: 1, name: 'Maroon', hex: '#800000', color16: { name: 'Red', fg: '31', bg: '41' },
  },
  /**
   * Green (8 bit) or Green (3/4 bit) |
   * <span style="color:#008000;font-weight:bold;">#008000</span>
   */
  2: {
    id: 2, name: 'Green', hex: '#008000', color16: { name: 'Green', fg: '32', bg: '42' },
  },
  /**
   * Olive (8 bit) or Yellow (3/4 bit) |
   * <span style="color:#808000;font-weight:bold;">#808000</span>
   */
  3: {
    id: 3, name: 'Olive', hex: '#808000', color16: { name: 'Yellow', fg: '33', bg: '43' },
  },
  /**
   * Navy (8 bit) or Blue (3/4 bit) |
   * <span style="color:#000080;font-weight:bold;">#000080</span>
   */
  4: {
    id: 4, name: 'Navy', hex: '#000080', color16: { name: 'Blue', fg: '34', bg: '44' },
  },
  /**
   * Purple (8 bit) or Magenta (3/4 bit) |
   * <span style="color:#800080;font-weight:bold;">#800080</span>
   */
  5: {
    id: 5, name: 'Purple', hex: '#800080', color16: { name: 'Magenta', fg: '35', bg: '45' },
  },
  /**
   * Teal (8 bit) or Cyan (3/4 bit) |
   * <span style="color:#008080;font-weight:bold;">#008080</span>
   */
  6: {
    id: 6, name: 'Teal', hex: '#008080', color16: { name: 'Cyan', fg: '36', bg: '46' },
  },
  /**
   * Silver (8 bit) or White (3/4 bit) |
   * <span style="color:#c0c0c0;font-weight:bold;">#c0c0c0</span>
   */
  7: {
    id: 7, name: 'Silver', hex: '#c0c0c0', color16: { name: 'White', fg: '37', bg: '47' },
  },
  /**
   * Grey (8 bit) or BrightBlack (3/4 bit) |
   * <span style="color:#808080;font-weight:bold;">#808080</span>
   */
  8: {
    id: 8, name: 'Grey', hex: '#808080', color16: { name: 'BrightBlack', fg: '90', bg: '100' },
  },
  /**
   * Red (8 bit) or BrightRed (3/4 bit) |
   * <span style="color:#ff0000;font-weight:bold;">#ff0000</span>
   */
  9: {
    id: 9, name: 'Red', hex: '#ff0000', color16: { name: 'BrightRed', fg: '91', bg: '101' },
  },
  /**
   * Lime (8 bit) or BrightGreen (3/4 bit) |
   * <span style="color:#00ff00;font-weight:bold;">#00ff00</span>
   */
  10: {
    id: 10, name: 'Lime', hex: '#00ff00', color16: { name: 'BrightGreen', fg: '92', bg: '102' },
  },
  /**
   * Yellow (8 bit) or BrightYellow (3/4 bit) |
   * <span style="color:#ffff00;font-weight:bold;">#ffff00</span>
   */
  11: {
    id: 11, name: 'Yellow', hex: '#ffff00', color16: { name: 'BrightYellow', fg: '93', bg: '103' },
  },
  /**
   * Blue (8 bit) or BrightBlue (3/4 bit) |
   * <span style="color:#0000ff;font-weight:bold;">#0000ff</span>
   */
  12: {
    id: 12, name: 'Blue', hex: '#0000ff', color16: { name: 'BrightBlue', fg: '94', bg: '104' },
  },
  /**
   * Fuchsia (8 bit) or BrightMagenta (3/4 bit) |
   * <span style="color:#ff00ff;font-weight:bold;">#ff00ff</span>
   */
  13: {
    id: 13, name: 'Fuchsia', hex: '#ff00ff', color16: { name: 'BrightMagenta', fg: '95', bg: '105' },
  },
  /**
   * Aqua (8 bit) or BrightCyan (3/4 bit) |
   * <span style="color:#00ffff;font-weight:bold;">#00ffff</span>
   */
  14: {
    id: 14, name: 'Aqua', hex: '#00ffff', color16: { name: 'BrightCyan', fg: '96', bg: '106' },
  },
  /**
   * White (8 bit) or BrightWhite (3/4 bit) |
   * <span style="color:#ffffff;font-weight:bold;">#ffffff</span>
   */
  15: {
    id: 15, name: 'White', hex: '#ffffff', color16: { name: 'BrightWhite', fg: '97', bg: '107' },
  },
  /**
   * Grey0 (8 bit) or  (3/4 bit) | <span style="color:#000000;font-weight:bold;">#000000</span>
   */
  16: { id: 16, name: 'Grey0', hex: '#000000' },
  /**
   * NavyBlue | <span style="color:#00005f;font-weight:bold;">#00005f</span>
   */
  17: { id: 17, name: 'NavyBlue', hex: '#00005f' },
  /**
   * DarkBlue | <span style="color:#000087;font-weight:bold;">#000087</span>
   */
  18: { id: 18, name: 'DarkBlue', hex: '#000087' },
  /**
   * Blue3 | <span style="color:#0000af;font-weight:bold;">#0000af</span>
   */
  19: { id: 19, name: 'Blue3', hex: '#0000af' },
  /**
   * Blue3 | <span style="color:#0000d7;font-weight:bold;">#0000d7</span>
   */
  20: { id: 20, name: 'Blue3', hex: '#0000d7' },
  /**
   * Blue1 | <span style="color:#0000ff;font-weight:bold;">#0000ff</span>
   */
  21: { id: 21, name: 'Blue1', hex: '#0000ff' },
  /**
   * DarkGreen | <span style="color:#005f00;font-weight:bold;">#005f00</span>
   */
  22: { id: 22, name: 'DarkGreen', hex: '#005f00' },
  /**
   * DeepSkyBlue4 | <span style="color:#005f5f;font-weight:bold;">#005f5f</span>
   */
  23: { id: 23, name: 'DeepSkyBlue4', hex: '#005f5f' },
  /**
   * DeepSkyBlue4 | <span style="color:#005f87;font-weight:bold;">#005f87</span>
   */
  24: { id: 24, name: 'DeepSkyBlue4', hex: '#005f87' },
  /**
   * DeepSkyBlue4 | <span style="color:#005faf;font-weight:bold;">#005faf</span>
   */
  25: { id: 25, name: 'DeepSkyBlue4', hex: '#005faf' },
  /**
   * DodgerBlue3 | <span style="color:#005fd7;font-weight:bold;">#005fd7</span>
   */
  26: { id: 26, name: 'DodgerBlue3', hex: '#005fd7' },
  /**
   * DodgerBlue2 | <span style="color:#005fff;font-weight:bold;">#005fff</span>
   */
  27: { id: 27, name: 'DodgerBlue2', hex: '#005fff' },
  /**
   * Green4 | <span style="color:#008700;font-weight:bold;">#008700</span>
   */
  28: { id: 28, name: 'Green4', hex: '#008700' },
  /**
   * SpringGreen4 | <span style="color:#00875f;font-weight:bold;">#00875f</span>
   */
  29: { id: 29, name: 'SpringGreen4', hex: '#00875f' },
  /**
   * Turquoise4 | <span style="color:#008787;font-weight:bold;">#008787</span>
   */
  30: { id: 30, name: 'Turquoise4', hex: '#008787' },
  /**
   * DeepSkyBlue3 | <span style="color:#0087af;font-weight:bold;">#0087af</span>
   */
  31: { id: 31, name: 'DeepSkyBlue3', hex: '#0087af' },
  /**
   * DeepSkyBlue3 | <span style="color:#0087d7;font-weight:bold;">#0087d7</span>
   */
  32: { id: 32, name: 'DeepSkyBlue3', hex: '#0087d7' },
  /**
   * DodgerBlue1 | <span style="color:#0087ff;font-weight:bold;">#0087ff</span>
   */
  33: { id: 33, name: 'DodgerBlue1', hex: '#0087ff' },
  /**
   * Green3 | <span style="color:#00af00;font-weight:bold;">#00af00</span>
   */
  34: { id: 34, name: 'Green3', hex: '#00af00' },
  /**
   * SpringGreen3 | <span style="color:#00af5f;font-weight:bold;">#00af5f</span>
   */
  35: { id: 35, name: 'SpringGreen3', hex: '#00af5f' },
  /**
   * DarkCyan | <span style="color:#00af87;font-weight:bold;">#00af87</span>
   */
  36: { id: 36, name: 'DarkCyan', hex: '#00af87' },
  /**
   * LightSeaGreen | <span style="color:#00afaf;font-weight:bold;">#00afaf</span>
   */
  37: { id: 37, name: 'LightSeaGreen', hex: '#00afaf' },
  /**
   * DeepSkyBlue2 | <span style="color:#00afd7;font-weight:bold;">#00afd7</span>
   */
  38: { id: 38, name: 'DeepSkyBlue2', hex: '#00afd7' },
  /**
   * DeepSkyBlue1 | <span style="color:#00afff;font-weight:bold;">#00afff</span>
   */
  39: { id: 39, name: 'DeepSkyBlue1', hex: '#00afff' },
  /**
   * Green3 | <span style="color:#00d700;font-weight:bold;">#00d700</span>
   */
  40: { id: 40, name: 'Green3', hex: '#00d700' },
  /**
   * SpringGreen3 | <span style="color:#00d75f;font-weight:bold;">#00d75f</span>
   */
  41: { id: 41, name: 'SpringGreen3', hex: '#00d75f' },
  /**
   * SpringGreen2 | <span style="color:#00d787;font-weight:bold;">#00d787</span>
   */
  42: { id: 42, name: 'SpringGreen2', hex: '#00d787' },
  /**
   * Cyan3 | <span style="color:#00d7af;font-weight:bold;">#00d7af</span>
   */
  43: { id: 43, name: 'Cyan3', hex: '#00d7af' },
  /**
   * DarkTurquoise | <span style="color:#00d7d7;font-weight:bold;">#00d7d7</span>
   */
  44: { id: 44, name: 'DarkTurquoise', hex: '#00d7d7' },
  /**
   * Turquoise2 | <span style="color:#00d7ff;font-weight:bold;">#00d7ff</span>
   */
  45: { id: 45, name: 'Turquoise2', hex: '#00d7ff' },
  /**
   * Green1 | <span style="color:#00ff00;font-weight:bold;">#00ff00</span>
   */
  46: { id: 46, name: 'Green1', hex: '#00ff00' },
  /**
   * SpringGreen2 | <span style="color:#00ff5f;font-weight:bold;">#00ff5f</span>
   */
  47: { id: 47, name: 'SpringGreen2', hex: '#00ff5f' },
  /**
   * SpringGreen1 | <span style="color:#00ff87;font-weight:bold;">#00ff87</span>
   */
  48: { id: 48, name: 'SpringGreen1', hex: '#00ff87' },
  /**
   * MediumSpringGreen | <span style="color:#00ffaf;font-weight:bold;">#00ffaf</span>
   */
  49: { id: 49, name: 'MediumSpringGreen', hex: '#00ffaf' },
  /**
   * Cyan2 | <span style="color:#00ffd7;font-weight:bold;">#00ffd7</span>
   */
  50: { id: 50, name: 'Cyan2', hex: '#00ffd7' },
  /**
   * Cyan1 | <span style="color:#00ffff;font-weight:bold;">#00ffff</span>
   */
  51: { id: 51, name: 'Cyan1', hex: '#00ffff' },
  /**
   * DarkRed | <span style="color:#5f0000;font-weight:bold;">#5f0000</span>
   */
  52: { id: 52, name: 'DarkRed', hex: '#5f0000' },
  /**
   * DeepPink4 | <span style="color:#5f005f;font-weight:bold;">#5f005f</span>
   */
  53: { id: 53, name: 'DeepPink4', hex: '#5f005f' },
  /**
   * Purple4 | <span style="color:#5f0087;font-weight:bold;">#5f0087</span>
   */
  54: { id: 54, name: 'Purple4', hex: '#5f0087' },
  /**
   * Purple4 | <span style="color:#5f00af;font-weight:bold;">#5f00af</span>
   */
  55: { id: 55, name: 'Purple4', hex: '#5f00af' },
  /**
   * Purple3 | <span style="color:#5f00d7;font-weight:bold;">#5f00d7</span>
   */
  56: { id: 56, name: 'Purple3', hex: '#5f00d7' },
  /**
   * BlueViolet | <span style="color:#5f00ff;font-weight:bold;">#5f00ff</span>
   */
  57: { id: 57, name: 'BlueViolet', hex: '#5f00ff' },
  /**
   * Orange4 | <span style="color:#5f5f00;font-weight:bold;">#5f5f00</span>
   */
  58: { id: 58, name: 'Orange4', hex: '#5f5f00' },
  /**
   * Grey37 | <span style="color:#5f5f5f;font-weight:bold;">#5f5f5f</span>
   */
  59: { id: 59, name: 'Grey37', hex: '#5f5f5f' },
  /**
   * MediumPurple4 | <span style="color:#5f5f87;font-weight:bold;">#5f5f87</span>
   */
  60: { id: 60, name: 'MediumPurple4', hex: '#5f5f87' },
  /**
   * SlateBlue3 | <span style="color:#5f5faf;font-weight:bold;">#5f5faf</span>
   */
  61: { id: 61, name: 'SlateBlue3', hex: '#5f5faf' },
  /**
   * SlateBlue3 | <span style="color:#5f5fd7;font-weight:bold;">#5f5fd7</span>
   */
  62: { id: 62, name: 'SlateBlue3', hex: '#5f5fd7' },
  /**
   * RoyalBlue1 | <span style="color:#5f5fff;font-weight:bold;">#5f5fff</span>
   */
  63: { id: 63, name: 'RoyalBlue1', hex: '#5f5fff' },
  /**
   * Chartreuse4 | <span style="color:#5f8700;font-weight:bold;">#5f8700</span>
   */
  64: { id: 64, name: 'Chartreuse4', hex: '#5f8700' },
  /**
   * DarkSeaGreen4 | <span style="color:#5f875f;font-weight:bold;">#5f875f</span>
   */
  65: { id: 65, name: 'DarkSeaGreen4', hex: '#5f875f' },
  /**
   * PaleTurquoise4 | <span style="color:#5f8787;font-weight:bold;">#5f8787</span>
   */
  66: { id: 66, name: 'PaleTurquoise4', hex: '#5f8787' },
  /**
   * SteelBlue | <span style="color:#5f87af;font-weight:bold;">#5f87af</span>
   */
  67: { id: 67, name: 'SteelBlue', hex: '#5f87af' },
  /**
   * SteelBlue3 | <span style="color:#5f87d7;font-weight:bold;">#5f87d7</span>
   */
  68: { id: 68, name: 'SteelBlue3', hex: '#5f87d7' },
  /**
   * CornflowerBlue | <span style="color:#5f87ff;font-weight:bold;">#5f87ff</span>
   */
  69: { id: 69, name: 'CornflowerBlue', hex: '#5f87ff' },
  /**
   * Chartreuse3 | <span style="color:#5faf00;font-weight:bold;">#5faf00</span>
   */
  70: { id: 70, name: 'Chartreuse3', hex: '#5faf00' },
  /**
   * DarkSeaGreen4 | <span style="color:#5faf5f;font-weight:bold;">#5faf5f</span>
   */
  71: { id: 71, name: 'DarkSeaGreen4', hex: '#5faf5f' },
  /**
   * CadetBlue | <span style="color:#5faf87;font-weight:bold;">#5faf87</span>
   */
  72: { id: 72, name: 'CadetBlue', hex: '#5faf87' },
  /**
   * CadetBlue | <span style="color:#5fafaf;font-weight:bold;">#5fafaf</span>
   */
  73: { id: 73, name: 'CadetBlue', hex: '#5fafaf' },
  /**
   * SkyBlue3 | <span style="color:#5fafd7;font-weight:bold;">#5fafd7</span>
   */
  74: { id: 74, name: 'SkyBlue3', hex: '#5fafd7' },
  /**
   * SteelBlue1 | <span style="color:#5fafff;font-weight:bold;">#5fafff</span>
   */
  75: { id: 75, name: 'SteelBlue1', hex: '#5fafff' },
  /**
   * Chartreuse3 | <span style="color:#5fd700;font-weight:bold;">#5fd700</span>
   */
  76: { id: 76, name: 'Chartreuse3', hex: '#5fd700' },
  /**
   * PaleGreen3 | <span style="color:#5fd75f;font-weight:bold;">#5fd75f</span>
   */
  77: { id: 77, name: 'PaleGreen3', hex: '#5fd75f' },
  /**
   * SeaGreen3 | <span style="color:#5fd787;font-weight:bold;">#5fd787</span>
   */
  78: { id: 78, name: 'SeaGreen3', hex: '#5fd787' },
  /**
   * Aquamarine3 | <span style="color:#5fd7af;font-weight:bold;">#5fd7af</span>
   */
  79: { id: 79, name: 'Aquamarine3', hex: '#5fd7af' },
  /**
   * MediumTurquoise | <span style="color:#5fd7d7;font-weight:bold;">#5fd7d7</span>
   */
  80: { id: 80, name: 'MediumTurquoise', hex: '#5fd7d7' },
  /**
   * SteelBlue1 | <span style="color:#5fd7ff;font-weight:bold;">#5fd7ff</span>
   */
  81: { id: 81, name: 'SteelBlue1', hex: '#5fd7ff' },
  /**
   * Chartreuse2 | <span style="color:#5fff00;font-weight:bold;">#5fff00</span>
   */
  82: { id: 82, name: 'Chartreuse2', hex: '#5fff00' },
  /**
   * SeaGreen2 | <span style="color:#5fff5f;font-weight:bold;">#5fff5f</span>
   */
  83: { id: 83, name: 'SeaGreen2', hex: '#5fff5f' },
  /**
   * SeaGreen1 | <span style="color:#5fff87;font-weight:bold;">#5fff87</span>
   */
  84: { id: 84, name: 'SeaGreen1', hex: '#5fff87' },
  /**
   * SeaGreen1 | <span style="color:#5fffaf;font-weight:bold;">#5fffaf</span>
   */
  85: { id: 85, name: 'SeaGreen1', hex: '#5fffaf' },
  /**
   * Aquamarine1 | <span style="color:#5fffd7;font-weight:bold;">#5fffd7</span>
   */
  86: { id: 86, name: 'Aquamarine1', hex: '#5fffd7' },
  /**
   * DarkSlateGray2 | <span style="color:#5fffff;font-weight:bold;">#5fffff</span>
   */
  87: { id: 87, name: 'DarkSlateGray2', hex: '#5fffff' },
  /**
   * DarkRed | <span style="color:#870000;font-weight:bold;">#870000</span>
   */
  88: { id: 88, name: 'DarkRed', hex: '#870000' },
  /**
   * DeepPink4 | <span style="color:#87005f;font-weight:bold;">#87005f</span>
   */
  89: { id: 89, name: 'DeepPink4', hex: '#87005f' },
  /**
   * DarkMagenta | <span style="color:#870087;font-weight:bold;">#870087</span>
   */
  90: { id: 90, name: 'DarkMagenta', hex: '#870087' },
  /**
   * DarkMagenta | <span style="color:#8700af;font-weight:bold;">#8700af</span>
   */
  91: { id: 91, name: 'DarkMagenta', hex: '#8700af' },
  /**
   * DarkViolet | <span style="color:#8700d7;font-weight:bold;">#8700d7</span>
   */
  92: { id: 92, name: 'DarkViolet', hex: '#8700d7' },
  /**
   * Purple | <span style="color:#8700ff;font-weight:bold;">#8700ff</span>
   */
  93: { id: 93, name: 'Purple', hex: '#8700ff' },
  /**
   * Orange4 | <span style="color:#875f00;font-weight:bold;">#875f00</span>
   */
  94: { id: 94, name: 'Orange4', hex: '#875f00' },
  /**
   * LightPink4 | <span style="color:#875f5f;font-weight:bold;">#875f5f</span>
   */
  95: { id: 95, name: 'LightPink4', hex: '#875f5f' },
  /**
   * Plum4 | <span style="color:#875f87;font-weight:bold;">#875f87</span>
   */
  96: { id: 96, name: 'Plum4', hex: '#875f87' },
  /**
   * MediumPurple3 | <span style="color:#875faf;font-weight:bold;">#875faf</span>
   */
  97: { id: 97, name: 'MediumPurple3', hex: '#875faf' },
  /**
   * MediumPurple3 | <span style="color:#875fd7;font-weight:bold;">#875fd7</span>
   */
  98: { id: 98, name: 'MediumPurple3', hex: '#875fd7' },
  /**
   * SlateBlue1 | <span style="color:#875fff;font-weight:bold;">#875fff</span>
   */
  99: { id: 99, name: 'SlateBlue1', hex: '#875fff' },
  /**
   * Yellow4 | <span style="color:#878700;font-weight:bold;">#878700</span>
   */
  100: { id: 100, name: 'Yellow4', hex: '#878700' },
  /**
   * Wheat4 | <span style="color:#87875f;font-weight:bold;">#87875f</span>
   */
  101: { id: 101, name: 'Wheat4', hex: '#87875f' },
  /**
   * Grey53 | <span style="color:#878787;font-weight:bold;">#878787</span>
   */
  102: { id: 102, name: 'Grey53', hex: '#878787' },
  /**
   * LightSlateGrey | <span style="color:#8787af;font-weight:bold;">#8787af</span>
   */
  103: { id: 103, name: 'LightSlateGrey', hex: '#8787af' },
  /**
   * MediumPurple | <span style="color:#8787d7;font-weight:bold;">#8787d7</span>
   */
  104: { id: 104, name: 'MediumPurple', hex: '#8787d7' },
  /**
   * LightSlateBlue | <span style="color:#8787ff;font-weight:bold;">#8787ff</span>
   */
  105: { id: 105, name: 'LightSlateBlue', hex: '#8787ff' },
  /**
   * Yellow4 | <span style="color:#87af00;font-weight:bold;">#87af00</span>
   */
  106: { id: 106, name: 'Yellow4', hex: '#87af00' },
  /**
   * DarkOliveGreen3 | <span style="color:#87af5f;font-weight:bold;">#87af5f</span>
   */
  107: { id: 107, name: 'DarkOliveGreen3', hex: '#87af5f' },
  /**
   * DarkSeaGreen | <span style="color:#87af87;font-weight:bold;">#87af87</span>
   */
  108: { id: 108, name: 'DarkSeaGreen', hex: '#87af87' },
  /**
   * LightSkyBlue3 | <span style="color:#87afaf;font-weight:bold;">#87afaf</span>
   */
  109: { id: 109, name: 'LightSkyBlue3', hex: '#87afaf' },
  /**
   * LightSkyBlue3 | <span style="color:#87afd7;font-weight:bold;">#87afd7</span>
   */
  110: { id: 110, name: 'LightSkyBlue3', hex: '#87afd7' },
  /**
   * SkyBlue2 | <span style="color:#87afff;font-weight:bold;">#87afff</span>
   */
  111: { id: 111, name: 'SkyBlue2', hex: '#87afff' },
  /**
   * Chartreuse2 | <span style="color:#87d700;font-weight:bold;">#87d700</span>
   */
  112: { id: 112, name: 'Chartreuse2', hex: '#87d700' },
  /**
   * DarkOliveGreen3 | <span style="color:#87d75f;font-weight:bold;">#87d75f</span>
   */
  113: { id: 113, name: 'DarkOliveGreen3', hex: '#87d75f' },
  /**
   * PaleGreen3 | <span style="color:#87d787;font-weight:bold;">#87d787</span>
   */
  114: { id: 114, name: 'PaleGreen3', hex: '#87d787' },
  /**
   * DarkSeaGreen3 | <span style="color:#87d7af;font-weight:bold;">#87d7af</span>
   */
  115: { id: 115, name: 'DarkSeaGreen3', hex: '#87d7af' },
  /**
   * DarkSlateGray3 | <span style="color:#87d7d7;font-weight:bold;">#87d7d7</span>
   */
  116: { id: 116, name: 'DarkSlateGray3', hex: '#87d7d7' },
  /**
   * SkyBlue1 | <span style="color:#87d7ff;font-weight:bold;">#87d7ff</span>
   */
  117: { id: 117, name: 'SkyBlue1', hex: '#87d7ff' },
  /**
   * Chartreuse1 | <span style="color:#87ff00;font-weight:bold;">#87ff00</span>
   */
  118: { id: 118, name: 'Chartreuse1', hex: '#87ff00' },
  /**
   * LightGreen | <span style="color:#87ff5f;font-weight:bold;">#87ff5f</span>
   */
  119: { id: 119, name: 'LightGreen', hex: '#87ff5f' },
  /**
   * LightGreen | <span style="color:#87ff87;font-weight:bold;">#87ff87</span>
   */
  120: { id: 120, name: 'LightGreen', hex: '#87ff87' },
  /**
   * PaleGreen1 | <span style="color:#87ffaf;font-weight:bold;">#87ffaf</span>
   */
  121: { id: 121, name: 'PaleGreen1', hex: '#87ffaf' },
  /**
   * Aquamarine1 | <span style="color:#87ffd7;font-weight:bold;">#87ffd7</span>
   */
  122: { id: 122, name: 'Aquamarine1', hex: '#87ffd7' },
  /**
   * DarkSlateGray1 | <span style="color:#87ffff;font-weight:bold;">#87ffff</span>
   */
  123: { id: 123, name: 'DarkSlateGray1', hex: '#87ffff' },
  /**
   * Red3 | <span style="color:#af0000;font-weight:bold;">#af0000</span>
   */
  124: { id: 124, name: 'Red3', hex: '#af0000' },
  /**
   * DeepPink4 | <span style="color:#af005f;font-weight:bold;">#af005f</span>
   */
  125: { id: 125, name: 'DeepPink4', hex: '#af005f' },
  /**
   * MediumVioletRed | <span style="color:#af0087;font-weight:bold;">#af0087</span>
   */
  126: { id: 126, name: 'MediumVioletRed', hex: '#af0087' },
  /**
   * Magenta3 | <span style="color:#af00af;font-weight:bold;">#af00af</span>
   */
  127: { id: 127, name: 'Magenta3', hex: '#af00af' },
  /**
   * DarkViolet | <span style="color:#af00d7;font-weight:bold;">#af00d7</span>
   */
  128: { id: 128, name: 'DarkViolet', hex: '#af00d7' },
  /**
   * Purple | <span style="color:#af00ff;font-weight:bold;">#af00ff</span>
   */
  129: { id: 129, name: 'Purple', hex: '#af00ff' },
  /**
   * DarkOrange3 | <span style="color:#af5f00;font-weight:bold;">#af5f00</span>
   */
  130: { id: 130, name: 'DarkOrange3', hex: '#af5f00' },
  /**
   * IndianRed | <span style="color:#af5f5f;font-weight:bold;">#af5f5f</span>
   */
  131: { id: 131, name: 'IndianRed', hex: '#af5f5f' },
  /**
   * HotPink3 | <span style="color:#af5f87;font-weight:bold;">#af5f87</span>
   */
  132: { id: 132, name: 'HotPink3', hex: '#af5f87' },
  /**
   * MediumOrchid3 | <span style="color:#af5faf;font-weight:bold;">#af5faf</span>
   */
  133: { id: 133, name: 'MediumOrchid3', hex: '#af5faf' },
  /**
   * MediumOrchid | <span style="color:#af5fd7;font-weight:bold;">#af5fd7</span>
   */
  134: { id: 134, name: 'MediumOrchid', hex: '#af5fd7' },
  /**
   * MediumPurple2 | <span style="color:#af5fff;font-weight:bold;">#af5fff</span>
   */
  135: { id: 135, name: 'MediumPurple2', hex: '#af5fff' },
  /**
   * DarkGoldenrod | <span style="color:#af8700;font-weight:bold;">#af8700</span>
   */
  136: { id: 136, name: 'DarkGoldenrod', hex: '#af8700' },
  /**
   * LightSalmon3 | <span style="color:#af875f;font-weight:bold;">#af875f</span>
   */
  137: { id: 137, name: 'LightSalmon3', hex: '#af875f' },
  /**
   * RosyBrown | <span style="color:#af8787;font-weight:bold;">#af8787</span>
   */
  138: { id: 138, name: 'RosyBrown', hex: '#af8787' },
  /**
   * Grey63 | <span style="color:#af87af;font-weight:bold;">#af87af</span>
   */
  139: { id: 139, name: 'Grey63', hex: '#af87af' },
  /**
   * MediumPurple2 | <span style="color:#af87d7;font-weight:bold;">#af87d7</span>
   */
  140: { id: 140, name: 'MediumPurple2', hex: '#af87d7' },
  /**
   * MediumPurple1 | <span style="color:#af87ff;font-weight:bold;">#af87ff</span>
   */
  141: { id: 141, name: 'MediumPurple1', hex: '#af87ff' },
  /**
   * Gold3 | <span style="color:#afaf00;font-weight:bold;">#afaf00</span>
   */
  142: { id: 142, name: 'Gold3', hex: '#afaf00' },
  /**
   * DarkKhaki | <span style="color:#afaf5f;font-weight:bold;">#afaf5f</span>
   */
  143: { id: 143, name: 'DarkKhaki', hex: '#afaf5f' },
  /**
   * NavajoWhite3 | <span style="color:#afaf87;font-weight:bold;">#afaf87</span>
   */
  144: { id: 144, name: 'NavajoWhite3', hex: '#afaf87' },
  /**
   * Grey69 | <span style="color:#afafaf;font-weight:bold;">#afafaf</span>
   */
  145: { id: 145, name: 'Grey69', hex: '#afafaf' },
  /**
   * LightSteelBlue3 | <span style="color:#afafd7;font-weight:bold;">#afafd7</span>
   */
  146: { id: 146, name: 'LightSteelBlue3', hex: '#afafd7' },
  /**
   * LightSteelBlue | <span style="color:#afafff;font-weight:bold;">#afafff</span>
   */
  147: { id: 147, name: 'LightSteelBlue', hex: '#afafff' },
  /**
   * Yellow3 | <span style="color:#afd700;font-weight:bold;">#afd700</span>
   */
  148: { id: 148, name: 'Yellow3', hex: '#afd700' },
  /**
   * DarkOliveGreen3 | <span style="color:#afd75f;font-weight:bold;">#afd75f</span>
   */
  149: { id: 149, name: 'DarkOliveGreen3', hex: '#afd75f' },
  /**
   * DarkSeaGreen3 | <span style="color:#afd787;font-weight:bold;">#afd787</span>
   */
  150: { id: 150, name: 'DarkSeaGreen3', hex: '#afd787' },
  /**
   * DarkSeaGreen2 | <span style="color:#afd7af;font-weight:bold;">#afd7af</span>
   */
  151: { id: 151, name: 'DarkSeaGreen2', hex: '#afd7af' },
  /**
   * LightCyan3 | <span style="color:#afd7d7;font-weight:bold;">#afd7d7</span>
   */
  152: { id: 152, name: 'LightCyan3', hex: '#afd7d7' },
  /**
   * LightSkyBlue1 | <span style="color:#afd7ff;font-weight:bold;">#afd7ff</span>
   */
  153: { id: 153, name: 'LightSkyBlue1', hex: '#afd7ff' },
  /**
   * GreenYellow | <span style="color:#afff00;font-weight:bold;">#afff00</span>
   */
  154: { id: 154, name: 'GreenYellow', hex: '#afff00' },
  /**
   * DarkOliveGreen2 | <span style="color:#afff5f;font-weight:bold;">#afff5f</span>
   */
  155: { id: 155, name: 'DarkOliveGreen2', hex: '#afff5f' },
  /**
   * PaleGreen1 | <span style="color:#afff87;font-weight:bold;">#afff87</span>
   */
  156: { id: 156, name: 'PaleGreen1', hex: '#afff87' },
  /**
   * DarkSeaGreen2 | <span style="color:#afffaf;font-weight:bold;">#afffaf</span>
   */
  157: { id: 157, name: 'DarkSeaGreen2', hex: '#afffaf' },
  /**
   * DarkSeaGreen1 | <span style="color:#afffd7;font-weight:bold;">#afffd7</span>
   */
  158: { id: 158, name: 'DarkSeaGreen1', hex: '#afffd7' },
  /**
   * PaleTurquoise1 | <span style="color:#afffff;font-weight:bold;">#afffff</span>
   */
  159: { id: 159, name: 'PaleTurquoise1', hex: '#afffff' },
  /**
   * Red3 | <span style="color:#d70000;font-weight:bold;">#d70000</span>
   */
  160: { id: 160, name: 'Red3', hex: '#d70000' },
  /**
   * DeepPink3 | <span style="color:#d7005f;font-weight:bold;">#d7005f</span>
   */
  161: { id: 161, name: 'DeepPink3', hex: '#d7005f' },
  /**
   * DeepPink3 | <span style="color:#d70087;font-weight:bold;">#d70087</span>
   */
  162: { id: 162, name: 'DeepPink3', hex: '#d70087' },
  /**
   * Magenta3 | <span style="color:#d700af;font-weight:bold;">#d700af</span>
   */
  163: { id: 163, name: 'Magenta3', hex: '#d700af' },
  /**
   * Magenta3 | <span style="color:#d700d7;font-weight:bold;">#d700d7</span>
   */
  164: { id: 164, name: 'Magenta3', hex: '#d700d7' },
  /**
   * Magenta2 | <span style="color:#d700ff;font-weight:bold;">#d700ff</span>
   */
  165: { id: 165, name: 'Magenta2', hex: '#d700ff' },
  /**
   * DarkOrange3 | <span style="color:#d75f00;font-weight:bold;">#d75f00</span>
   */
  166: { id: 166, name: 'DarkOrange3', hex: '#d75f00' },
  /**
   * IndianRed | <span style="color:#d75f5f;font-weight:bold;">#d75f5f</span>
   */
  167: { id: 167, name: 'IndianRed', hex: '#d75f5f' },
  /**
   * HotPink3 | <span style="color:#d75f87;font-weight:bold;">#d75f87</span>
   */
  168: { id: 168, name: 'HotPink3', hex: '#d75f87' },
  /**
   * HotPink2 | <span style="color:#d75faf;font-weight:bold;">#d75faf</span>
   */
  169: { id: 169, name: 'HotPink2', hex: '#d75faf' },
  /**
   * Orchid | <span style="color:#d75fd7;font-weight:bold;">#d75fd7</span>
   */
  170: { id: 170, name: 'Orchid', hex: '#d75fd7' },
  /**
   * MediumOrchid1 | <span style="color:#d75fff;font-weight:bold;">#d75fff</span>
   */
  171: { id: 171, name: 'MediumOrchid1', hex: '#d75fff' },
  /**
   * Orange3 | <span style="color:#d78700;font-weight:bold;">#d78700</span>
   */
  172: { id: 172, name: 'Orange3', hex: '#d78700' },
  /**
   * LightSalmon3 | <span style="color:#d7875f;font-weight:bold;">#d7875f</span>
   */
  173: { id: 173, name: 'LightSalmon3', hex: '#d7875f' },
  /**
   * LightPink3 | <span style="color:#d78787;font-weight:bold;">#d78787</span>
   */
  174: { id: 174, name: 'LightPink3', hex: '#d78787' },
  /**
   * Pink3 | <span style="color:#d787af;font-weight:bold;">#d787af</span>
   */
  175: { id: 175, name: 'Pink3', hex: '#d787af' },
  /**
   * Plum3 | <span style="color:#d787d7;font-weight:bold;">#d787d7</span>
   */
  176: { id: 176, name: 'Plum3', hex: '#d787d7' },
  /**
   * Violet | <span style="color:#d787ff;font-weight:bold;">#d787ff</span>
   */
  177: { id: 177, name: 'Violet', hex: '#d787ff' },
  /**
   * Gold3 | <span style="color:#d7af00;font-weight:bold;">#d7af00</span>
   */
  178: { id: 178, name: 'Gold3', hex: '#d7af00' },
  /**
   * LightGoldenrod3 | <span style="color:#d7af5f;font-weight:bold;">#d7af5f</span>
   */
  179: { id: 179, name: 'LightGoldenrod3', hex: '#d7af5f' },
  /**
   * Tan | <span style="color:#d7af87;font-weight:bold;">#d7af87</span>
   */
  180: { id: 180, name: 'Tan', hex: '#d7af87' },
  /**
   * MistyRose3 | <span style="color:#d7afaf;font-weight:bold;">#d7afaf</span>
   */
  181: { id: 181, name: 'MistyRose3', hex: '#d7afaf' },
  /**
   * Thistle3 | <span style="color:#d7afd7;font-weight:bold;">#d7afd7</span>
   */
  182: { id: 182, name: 'Thistle3', hex: '#d7afd7' },
  /**
   * Plum2 | <span style="color:#d7afff;font-weight:bold;">#d7afff</span>
   */
  183: { id: 183, name: 'Plum2', hex: '#d7afff' },
  /**
   * Yellow3 | <span style="color:#d7d700;font-weight:bold;">#d7d700</span>
   */
  184: { id: 184, name: 'Yellow3', hex: '#d7d700' },
  /**
   * Khaki3 | <span style="color:#d7d75f;font-weight:bold;">#d7d75f</span>
   */
  185: { id: 185, name: 'Khaki3', hex: '#d7d75f' },
  /**
   * LightGoldenrod2 | <span style="color:#d7d787;font-weight:bold;">#d7d787</span>
   */
  186: { id: 186, name: 'LightGoldenrod2', hex: '#d7d787' },
  /**
   * LightYellow3 | <span style="color:#d7d7af;font-weight:bold;">#d7d7af</span>
   */
  187: { id: 187, name: 'LightYellow3', hex: '#d7d7af' },
  /**
   * Grey84 | <span style="color:#d7d7d7;font-weight:bold;">#d7d7d7</span>
   */
  188: { id: 188, name: 'Grey84', hex: '#d7d7d7' },
  /**
   * LightSteelBlue1 | <span style="color:#d7d7ff;font-weight:bold;">#d7d7ff</span>
   */
  189: { id: 189, name: 'LightSteelBlue1', hex: '#d7d7ff' },
  /**
   * Yellow2 | <span style="color:#d7ff00;font-weight:bold;">#d7ff00</span>
   */
  190: { id: 190, name: 'Yellow2', hex: '#d7ff00' },
  /**
   * DarkOliveGreen1 | <span style="color:#d7ff5f;font-weight:bold;">#d7ff5f</span>
   */
  191: { id: 191, name: 'DarkOliveGreen1', hex: '#d7ff5f' },
  /**
   * DarkOliveGreen1 | <span style="color:#d7ff87;font-weight:bold;">#d7ff87</span>
   */
  192: { id: 192, name: 'DarkOliveGreen1', hex: '#d7ff87' },
  /**
   * DarkSeaGreen1 | <span style="color:#d7ffaf;font-weight:bold;">#d7ffaf</span>
   */
  193: { id: 193, name: 'DarkSeaGreen1', hex: '#d7ffaf' },
  /**
   * Honeydew2 | <span style="color:#d7ffd7;font-weight:bold;">#d7ffd7</span>
   */
  194: { id: 194, name: 'Honeydew2', hex: '#d7ffd7' },
  /**
   * LightCyan1 | <span style="color:#d7ffff;font-weight:bold;">#d7ffff</span>
   */
  195: { id: 195, name: 'LightCyan1', hex: '#d7ffff' },
  /**
   * Red1 | <span style="color:#ff0000;font-weight:bold;">#ff0000</span>
   */
  196: { id: 196, name: 'Red1', hex: '#ff0000' },
  /**
   * DeepPink2 | <span style="color:#ff005f;font-weight:bold;">#ff005f</span>
   */
  197: { id: 197, name: 'DeepPink2', hex: '#ff005f' },
  /**
   * DeepPink1 | <span style="color:#ff0087;font-weight:bold;">#ff0087</span>
   */
  198: { id: 198, name: 'DeepPink1', hex: '#ff0087' },
  /**
   * DeepPink1 | <span style="color:#ff00af;font-weight:bold;">#ff00af</span>
   */
  199: { id: 199, name: 'DeepPink1', hex: '#ff00af' },
  /**
   * Magenta2 | <span style="color:#ff00d7;font-weight:bold;">#ff00d7</span>
   */
  200: { id: 200, name: 'Magenta2', hex: '#ff00d7' },
  /**
   * Magenta1 | <span style="color:#ff00ff;font-weight:bold;">#ff00ff</span>
   */
  201: { id: 201, name: 'Magenta1', hex: '#ff00ff' },
  /**
   * OrangeRed1 | <span style="color:#ff5f00;font-weight:bold;">#ff5f00</span>
   */
  202: { id: 202, name: 'OrangeRed1', hex: '#ff5f00' },
  /**
   * IndianRed1 | <span style="color:#ff5f5f;font-weight:bold;">#ff5f5f</span>
   */
  203: { id: 203, name: 'IndianRed1', hex: '#ff5f5f' },
  /**
   * IndianRed1 | <span style="color:#ff5f87;font-weight:bold;">#ff5f87</span>
   */
  204: { id: 204, name: 'IndianRed1', hex: '#ff5f87' },
  /**
   * HotPink | <span style="color:#ff5faf;font-weight:bold;">#ff5faf</span>
   */
  205: { id: 205, name: 'HotPink', hex: '#ff5faf' },
  /**
   * HotPink | <span style="color:#ff5fd7;font-weight:bold;">#ff5fd7</span>
   */
  206: { id: 206, name: 'HotPink', hex: '#ff5fd7' },
  /**
   * MediumOrchid1 | <span style="color:#ff5fff;font-weight:bold;">#ff5fff</span>
   */
  207: { id: 207, name: 'MediumOrchid1', hex: '#ff5fff' },
  /**
   * DarkOrange | <span style="color:#ff8700;font-weight:bold;">#ff8700</span>
   */
  208: { id: 208, name: 'DarkOrange', hex: '#ff8700' },
  /**
   * Salmon1 | <span style="color:#ff875f;font-weight:bold;">#ff875f</span>
   */
  209: { id: 209, name: 'Salmon1', hex: '#ff875f' },
  /**
   * LightCoral | <span style="color:#ff8787;font-weight:bold;">#ff8787</span>
   */
  210: { id: 210, name: 'LightCoral', hex: '#ff8787' },
  /**
   * PaleVioletRed1 | <span style="color:#ff87af;font-weight:bold;">#ff87af</span>
   */
  211: { id: 211, name: 'PaleVioletRed1', hex: '#ff87af' },
  /**
   * Orchid2 | <span style="color:#ff87d7;font-weight:bold;">#ff87d7</span>
   */
  212: { id: 212, name: 'Orchid2', hex: '#ff87d7' },
  /**
   * Orchid1 | <span style="color:#ff87ff;font-weight:bold;">#ff87ff</span>
   */
  213: { id: 213, name: 'Orchid1', hex: '#ff87ff' },
  /**
   * Orange1 | <span style="color:#ffaf00;font-weight:bold;">#ffaf00</span>
   */
  214: { id: 214, name: 'Orange1', hex: '#ffaf00' },
  /**
   * SandyBrown | <span style="color:#ffaf5f;font-weight:bold;">#ffaf5f</span>
   */
  215: { id: 215, name: 'SandyBrown', hex: '#ffaf5f' },
  /**
   * LightSalmon1 | <span style="color:#ffaf87;font-weight:bold;">#ffaf87</span>
   */
  216: { id: 216, name: 'LightSalmon1', hex: '#ffaf87' },
  /**
   * LightPink1 | <span style="color:#ffafaf;font-weight:bold;">#ffafaf</span>
   */
  217: { id: 217, name: 'LightPink1', hex: '#ffafaf' },
  /**
   * Pink1 | <span style="color:#ffafd7;font-weight:bold;">#ffafd7</span>
   */
  218: { id: 218, name: 'Pink1', hex: '#ffafd7' },
  /**
   * Plum1 | <span style="color:#ffafff;font-weight:bold;">#ffafff</span>
   */
  219: { id: 219, name: 'Plum1', hex: '#ffafff' },
  /**
   * Gold1 | <span style="color:#ffd700;font-weight:bold;">#ffd700</span>
   */
  220: { id: 220, name: 'Gold1', hex: '#ffd700' },
  /**
   * LightGoldenrod2 | <span style="color:#ffd75f;font-weight:bold;">#ffd75f</span>
   */
  221: { id: 221, name: 'LightGoldenrod2', hex: '#ffd75f' },
  /**
   * LightGoldenrod2 | <span style="color:#ffd787;font-weight:bold;">#ffd787</span>
   */
  222: { id: 222, name: 'LightGoldenrod2', hex: '#ffd787' },
  /**
   * NavajoWhite1 | <span style="color:#ffd7af;font-weight:bold;">#ffd7af</span>
   */
  223: { id: 223, name: 'NavajoWhite1', hex: '#ffd7af' },
  /**
   * MistyRose1 | <span style="color:#ffd7d7;font-weight:bold;">#ffd7d7</span>
   */
  224: { id: 224, name: 'MistyRose1', hex: '#ffd7d7' },
  /**
   * Thistle1 | <span style="color:#ffd7ff;font-weight:bold;">#ffd7ff</span>
   */
  225: { id: 225, name: 'Thistle1', hex: '#ffd7ff' },
  /**
   * Yellow1 | <span style="color:#ffff00;font-weight:bold;">#ffff00</span>
   */
  226: { id: 226, name: 'Yellow1', hex: '#ffff00' },
  /**
   * LightGoldenrod1 | <span style="color:#ffff5f;font-weight:bold;">#ffff5f</span>
   */
  227: { id: 227, name: 'LightGoldenrod1', hex: '#ffff5f' },
  /**
   * Khaki1 | <span style="color:#ffff87;font-weight:bold;">#ffff87</span>
   */
  228: { id: 228, name: 'Khaki1', hex: '#ffff87' },
  /**
   * Wheat1 | <span style="color:#ffffaf;font-weight:bold;">#ffffaf</span>
   */
  229: { id: 229, name: 'Wheat1', hex: '#ffffaf' },
  /**
   * Cornsilk1 | <span style="color:#ffffd7;font-weight:bold;">#ffffd7</span>
   */
  230: { id: 230, name: 'Cornsilk1', hex: '#ffffd7' },
  /**
   * Grey100 | <span style="color:#ffffff;font-weight:bold;">#ffffff</span>
   */
  231: { id: 231, name: 'Grey100', hex: '#ffffff' },
  /**
   * Grey3 | <span style="color:#080808;font-weight:bold;">#080808</span>
   */
  232: { id: 232, name: 'Grey3', hex: '#080808' },
  /**
   * Grey7 | <span style="color:#121212;font-weight:bold;">#121212</span>
   */
  233: { id: 233, name: 'Grey7', hex: '#121212' },
  /**
   * Grey11 | <span style="color:#1c1c1c;font-weight:bold;">#1c1c1c</span>
   */
  234: { id: 234, name: 'Grey11', hex: '#1c1c1c' },
  /**
   * Grey15 | <span style="color:#262626;font-weight:bold;">#262626</span>
   */
  235: { id: 235, name: 'Grey15', hex: '#262626' },
  /**
   * Grey19 | <span style="color:#303030;font-weight:bold;">#303030</span>
   */
  236: { id: 236, name: 'Grey19', hex: '#303030' },
  /**
   * Grey23 | <span style="color:#3a3a3a;font-weight:bold;">#3a3a3a</span>
   */
  237: { id: 237, name: 'Grey23', hex: '#3a3a3a' },
  /**
   * Grey27 | <span style="color:#444444;font-weight:bold;">#444444</span>
   */
  238: { id: 238, name: 'Grey27', hex: '#444444' },
  /**
   * Grey30 | <span style="color:#4e4e4e;font-weight:bold;">#4e4e4e</span>
   */
  239: { id: 239, name: 'Grey30', hex: '#4e4e4e' },
  /**
   * Grey35 | <span style="color:#585858;font-weight:bold;">#585858</span>
   */
  240: { id: 240, name: 'Grey35', hex: '#585858' },
  /**
   * Grey39 | <span style="color:#626262;font-weight:bold;">#626262</span>
   */
  241: { id: 241, name: 'Grey39', hex: '#626262' },
  /**
   * Grey42 | <span style="color:#6c6c6c;font-weight:bold;">#6c6c6c</span>
   */
  242: { id: 242, name: 'Grey42', hex: '#6c6c6c' },
  /**
   * Grey46 | <span style="color:#767676;font-weight:bold;">#767676</span>
   */
  243: { id: 243, name: 'Grey46', hex: '#767676' },
  /**
   * Grey50 | <span style="color:#808080;font-weight:bold;">#808080</span>
   */
  244: { id: 244, name: 'Grey50', hex: '#808080' },
  /**
   * Grey54 | <span style="color:#8a8a8a;font-weight:bold;">#8a8a8a</span>
   */
  245: { id: 245, name: 'Grey54', hex: '#8a8a8a' },
  /**
   * Grey58 | <span style="color:#949494;font-weight:bold;">#949494</span>
   */
  246: { id: 246, name: 'Grey58', hex: '#949494' },
  /**
   * Grey62 | <span style="color:#9e9e9e;font-weight:bold;">#9e9e9e</span>
   */
  247: { id: 247, name: 'Grey62', hex: '#9e9e9e' },
  /**
   * Grey66 | <span style="color:#a8a8a8;font-weight:bold;">#a8a8a8</span>
   */
  248: { id: 248, name: 'Grey66', hex: '#a8a8a8' },
  /**
   * Grey70 | <span style="color:#b2b2b2;font-weight:bold;">#b2b2b2</span>
   */
  249: { id: 249, name: 'Grey70', hex: '#b2b2b2' },
  /**
   * Grey74 | <span style="color:#bcbcbc;font-weight:bold;">#bcbcbc</span>
   */
  250: { id: 250, name: 'Grey74', hex: '#bcbcbc' },
  /**
   * Grey78 | <span style="color:#c6c6c6;font-weight:bold;">#c6c6c6</span>
   */
  251: { id: 251, name: 'Grey78', hex: '#c6c6c6' },
  /**
   * Grey82 | <span style="color:#d0d0d0;font-weight:bold;">#d0d0d0</span>
   */
  252: { id: 252, name: 'Grey82', hex: '#d0d0d0' },
  /**
   * Grey85 | <span style="color:#dadada;font-weight:bold;">#dadada</span>
   */
  253: { id: 253, name: 'Grey85', hex: '#dadada' },
  /**
   * Grey89 | <span style="color:#e4e4e4;font-weight:bold;">#e4e4e4</span>
   */
  254: { id: 254, name: 'Grey89', hex: '#e4e4e4' },
  /**
   * Grey93 | <span style="color:#eeeeee;font-weight:bold;">#eeeeee</span>
   */
  255: { id: 255, name: 'Grey93', hex: '#eeeeee' },
};

/**
 * ANSI escape code for Select Graphic Rendition display attribute
 * @typedef {int} Ansi
 */

/**
 * @enum {Ansi}
 */
// eslint-disable-next-line no-unused-vars
const Ansi = {
  /**
   * Reset / Normal (All attributes off)
   */
  RESET: 0,
  /**
   * Bold / Increased intensity
   */
  BOLD: 1,
  /**
   * Faint / Decreased intensity
   */
  DIM: 2,
  /**
   * Italic
   */
  ITALIC: 3,
  /**
   * Underline
   */
  UNDERLINE: 4,
  /**
   * Slow blink
   */
  BLINK: 5,
  /**
   * Reverse video / Invert (Swap FG and BG colors)
   */
  REVERSE: 7,
  /**
   * Overline
   */
  OVERLINE: 53,
  /**
   * Normal intensity (Neither BOLD nor DIM)
   */
  BOLD_DIM_OFF: 22,
  /**
   * Italic off
   */
  ITALIC_OFF: 23,
  /**
   * Underline off
   */
  UNDERLINE_OFF: 24,
  /**
   * Blink off
   */
  BLINK_OFF: 25,
  /**
   * Reverse video off
   */
  REVERSE_OFF: 27,
  /**
   * Overline off
   */
  OVERLINE_OFF: 55,
  /**
   * Reset foreground color
   */
  DEFAULT_FG_COLOR: 39,
  /**
   * Reset background color
   */
  DEFAULT_BG_COLOR: 49,
};

/**
 * Special character or a string that can appear in prompt variables.
 * @typedef {Object.<string, string>} PromptElement
 */

/**
 * @see https://www.gnu.org/software/bash/manual/html_node/Controlling-the-Prompt.html
 * @enum {PromptElement}
 */
// eslint-disable-next-line no-unused-vars
const PromptElement = {
  /**
   * The date, in "Weekday Month Date" format (e.g., "Tue May 26").
   */
  DATE: {
    name: 'Date', char: '\\d', printable: true, description: 'The date, in "Weekday Month Date" format (e.g., "Tue May 26").', preview: d3.timeFormat('%a %b %d')(new Date),
  },
  /**
   * The format is passed to [strftime]{@link https://www.gnu.org/software/libc/manual/html_node/Formatting-Calendar-Time.html#index-strftime}
   * and the result is inserted into the prompt string; an empty format results in a locale-specific
   * time representation.
   */
  DATE_FORMATTED: {
    name: 'Date (formatted)', char: '\\D{~}', data: 'Date format', printable: true, description: 'The format is passed to strftime(3) and the result is inserted into the prompt string; an empty format results in a locale-specific time representation.', preview: undefined,
  },
  /**
   * The time, in 24-hour HH:MM:SS format.
   */
  TIME_24: {
    name: 'Time (24-hour)', char: '\\t', printable: true, description: 'The time, in 24-hour HH:MM:SS format.', preview: d3.timeFormat('%H:%M:%S')(new Date) /* %T doesn't exist, %S counts up to 61... great lib, shut up and take my money! */,
  },
  /**
   * The time, in 12-hour HH:MM:SS format.
   */
  TIME_12: {
    name: 'Time (12-hour)', char: '\\T', printable: true, description: 'The time, in 12-hour HH:MM:SS format.', preview: d3.timeFormat('%I:%M:%S')(new Date),
  },
  /**
   * The time, in 12-hour am/pm format.
   */
  TIME_AMPM: {
    name: 'Time (am/pm)', char: '\\@', printable: true, description: 'The time, in 12-hour am/pm format.', preview: d3.timeFormat('%I:%M:%S%p')(new Date),
  },
  /**
   * The time, in 24-hour HH:MM format.
   */
  TIME_NOSEC: {
    name: 'Time (without seconds)', char: '\\A', printable: true, description: 'The time, in 24-hour HH:MM format.', preview: d3.timeFormat('%H:%M')(new Date),
  },
  /**
   * The username of the current user.
   */
  USERNAME: {
    name: 'Username', char: '\\u', printable: true, description: 'The username of the current user.', preview: 'scriptim',
  },
  /**
   * The hostname, up to the first ‘.’.
   */
  HOSTNAME_SHORT: {
    name: 'Hostname (short)', char: '\\h', printable: true, description: 'The hostname, up to the first ‘.’.', preview: 'github',
  },
  /**
   * The hostname.
   */
  HOSTNAME: {
    name: 'Hostname', char: '\\H', printable: true, description: 'The hostname.', preview: 'github.com',
  },
  /**
   * The current working directory, with $HOME abbreviated with a tilde (uses the $PROMPT_DIRTRIM
   * variable).
   */
  WORKING_DIR: {
    name: 'Working Directory', char: '\\w', printable: true, description: 'The current working directory, with $HOME abbreviated with a tilde (uses the $PROMPT_DIRTRIM variable).', preview: '~/Documents',
  },
  /**
   * The basename of $PWD, with $HOME abbreviated with a tilde.
   */
  WORKING_DIR_BASENAME: {
    name: 'Working Directory (Basename)', char: '\\W', printable: true, description: 'The basename of $PWD, with $HOME abbreviated with a tilde.', preview: 'Documents',
  },
  /**
   * A newline.
   */
  NEWLINE: {
    name: 'Newline', char: '\\n', printable: false, description: 'A newline.', preview: '\n',
  },
  /**
   * A carriage return.
   */
  CARRIAGE_RETURN: {
    name: 'Carriage Return', char: '\\r', printable: false, description: 'A carriage return.', preview: '\r',
  },
  /**
   * A bell character.
   * @todo
   */
  BELL: {
<<<<<<< HEAD
    name: 'Bell', char: '\\a', printable: false, description: 'A bell character.',
=======
    name: 'Bell', char: '\\b', printable: false, description: 'A bell character.', preview: '\\b',
>>>>>>> d0e8f2db
  },
  /**
   * The basename of the shell’s terminal device name.
   */
  TERMINAL: {
    name: 'Terminal', char: '\\l', printable: true, description: 'The basename of the shell’s terminal device name.', preview: '2',
  },
  /**
   * The name of the shell, the basename of $0 (the portion following the final slash).
   */
  SHELL: {
    name: 'Shell', char: '\\s', printable: true, description: 'The name of the shell, the basename of $0 (the portion following the final slash).', preview: 'bash',
  },
  /**
   * The version of Bash (e.g., 2.00)
   */
  BASH_VERSION: {
    name: 'Bash Version', char: '\\v', printable: true, description: 'The version of Bash (e.g., 2.00)', preview: '2.0.0',
  },
  /**
   * The release of Bash, version + patchlevel (e.g., 2.00.0)
   */
  BASH_RELEASE: {
    name: 'Bash Release', char: '\\V', printable: true, description: 'The release of Bash, version + patchlevel (e.g., 2.00.0)', preview: '2.00.0',
  },
  /**
   * The history number of this command.
   */
  HISTORY_NUM: {
    name: 'History Number', char: '\\!', printable: true, description: 'The history number of this command.', preview: '8',
  },
  /**
   * The command number of this command.
   */
  COMMAND_NUM: {
    name: 'Command Number', char: '\\#', printable: true, description: 'The command number of this command.', preview: '4',
  },
  /**
   * The number of jobs currently managed by the shell.
   */
  JOBS: {
    name: 'Jobs', char: '\\j', printable: true, description: 'The number of jobs currently managed by the shell.', preview: '0',
  },
  /**
   * If the effective uid is 0, #, otherwise $.
   */
  PROMPT_SIGN: {
    name: 'Prompt Sign', char: '\\$', printable: true, description: 'If the effective uid is 0, #, otherwise $.', preview: '$',
  },
  /**
   * Exit status ($?).
   */
  EXIT_STATUS: {
    name: 'Exit Status', char: '$?', printable: true, description: 'Exit status ($?).', preview: '0',
  },
  /**
   * Git branch.
   */
  GIT_BRANCH: {
    name: 'Git branch', char: '$(git branch 2>/dev/null | grep \'^*\' | colrm 1 2)', printable: true, description: 'Git branch.', preview: 'master',
  },
  /**
   * Private IP address.
   */
  IP_ADDRESS: {
    name: 'IP Address', char: '$(ip route get 1.1.1.1 | awk -F"src " \'NR==1{split($2,a," ");print a[1]}\')', printable: true, description: 'Private IP address.', preview: '192.168.0.8',
  },
  /**
  * A custom command.
  */
  COMMAND: {
    name: 'Command', char: '~', data: 'Command', printable: true, description: 'A custom command.', preview: undefined,
  },
  /**
  * A custom text.
  */
  TEXT: {
    name: 'Text', char: '~', data: 'Text', printable: true, description: 'A custom text.', preview: undefined,
  },
  /**
  * Space.
  */
  SPACE: {
    name: '␣', char: ' ', data: 'Text', printable: false, description: 'Space.', preview: ' ',
  },
  /**
  * Tilde.
  */
  TILDE: {
    name: '~', char: '~', printable: true, description: 'Tilde.', preview: '~',
  },
  /**
  * Exclamation mark.
  */
  BANG: {
    name: '!', char: '!', printable: true, description: 'Exclamation mark.', preview: '!',
  },
  /**
  * Question mark.
  */
  QUESTION_MARK: {
    name: '?', char: '?', printable: true, description: 'Question mark.', preview: '?',
  },
  /**
  * Ampersat.
  */
  AMPERSAT: {
    name: '@', char: '@', printable: true, description: 'Ampersat.', preview: '@',
  },
  /**
  * Hash.
  */
  HASH: {
    name: '#', char: '#', printable: true, description: 'Hash.', preview: '#',
  },
  /**
  * Dollar sign.
  */
  DOLLAR: {
    name: '$', char: '$', printable: true, description: 'Dollar sign.', preview: '$',
  },
  /**
  * Percent.
  */
  PERCENT: {
    name: '%', char: '%', printable: true, description: 'Percent.', preview: '%',
  },
  /**
  * Caret.
  */
  CARET: {
    name: '^', char: '^', printable: true, description: 'Caret.', preview: '^',
  },
  /**
  * Ampersand.
  */
  AMPERSAND: {
    name: '&amp;', char: '&', printable: true, description: 'Ampersand.', preview: '&amp;',
  },
  /**
  * .
  */
  ASTERISK: {
    name: '*', char: '*', printable: true, description: 'Asterisk.', preview: '*',
  },
  /**
  * Open paranthesis.
  */
  PARANTHESIS_OPEN: {
    name: '(', char: '(', printable: true, description: 'Open paranthesis.', preview: '(',
  },
  /**
  * Close paranthesis.
  */
  PARANTHESIS_CLOSE: {
    name: ')', char: ')', printable: true, description: 'Close paranthesis.', preview: ')',
  },
  /**
  * Open curly bracket.
  */
  CURLY_BRACKET_OPEN: {
    name: '{', char: '{', printable: true, description: 'Open curly bracket.', preview: '{',
  },
  /**
  * Close curly bracket.
  */
  CURLY_BRACKET_CLOSE: {
    name: '}', char: '}', printable: true, description: 'Close curly bracket.', preview: '}',
  },
  /**
  * Open bracket.
  */
  BRACKET_OPEN: {
    name: '[', char: '[', printable: true, description: 'Open bracket.', preview: '[',
  },
  /**
  * Close bracket.
  */
  BRACKET_CLOSE: {
    name: ']', char: ']', printable: true, description: 'Close bracket.', preview: ']',
  },
  /**
  * Hyphen.
  */
  HYPHEN: {
    name: '-', char: '-', printable: true, description: 'Hyphen.', preview: '-',
  },
  /**
  * Underscore.
  */
  UNDERSCORE: {
    name: '_', char: '_', printable: true, description: 'Underscore.', preview: '_',
  },
  /**
  * +.
  */
  PLUS: {
    name: '+', char: '+', printable: true, description: 'Plus.', preview: '+',
  },
  /**
  * Equal.
  */
  EQUAL: {
    name: '=', char: '=', printable: true, description: 'Equal.', preview: '=',
  },
  /**
  * Forward slash.
  */
  SLASH: {
    name: '/', char: '/', printable: true, description: 'Forward slash.', preview: '/',
  },
  /**
  * Backslash.
  */
  BACKSLASH: {
    name: '\\', char: '\\', printable: true, description: 'Backslash.', preview: '\\',
  },
  /**
  * Pipe.
  */
  PIPE: {
    name: '|', char: '|', printable: true, description: 'Pipe.', preview: '|',
  },
  /**
  * Comma.
  */
  COMMA: {
    name: ',', char: ',', printable: true, description: 'Comma.', preview: ',',
  },
  /**
  * Period.
  */
  PERIOD: {
    name: '.', char: '.', printable: true, description: 'Period.', preview: '.',
  },
  /**
  * Colon.
  */
  COLON: {
    name: ':', char: ':', printable: true, description: 'Colon.', preview: ':',
  },
  /**
  * Semicolon.
  */
  SEMICOLON: {
    name: ';', char: ';', printable: true, description: 'Semicolon.', preview: ';',
  },
  /**
  * Quotation mark.
  */
  QUOTE: {
    name: '"', char: '"', printable: true, description: 'Quotation mark.', preview: '"',
  },
  /**
  * Single quote.
  */
  SINGLE_QUOTE: {
    name: '\'', char: '\'', printable: true, description: 'Single quote.', preview: '\'',
  },
  /**
  * Less than.
  */
  LESS_THAN: {
    name: '<', char: '<', printable: true, description: 'Less than.', preview: '<',
  },
  /**
  * Greater than.
  */
  GREATER_THAN: {
    name: '>', char: '>', printable: true, description: 'Greater than.', preview: '>',
  },
};<|MERGE_RESOLUTION|>--- conflicted
+++ resolved
@@ -1252,14 +1252,9 @@
   },
   /**
    * A bell character.
-   * @todo
    */
   BELL: {
-<<<<<<< HEAD
     name: 'Bell', char: '\\a', printable: false, description: 'A bell character.',
-=======
-    name: 'Bell', char: '\\b', printable: false, description: 'A bell character.', preview: '\\b',
->>>>>>> d0e8f2db
   },
   /**
    * The basename of the shell’s terminal device name.
